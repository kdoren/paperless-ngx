--- conflicted
+++ resolved
@@ -48,11 +48,8 @@
 import { WelcomeWidgetComponent } from './components/dashboard/widgets/welcome-widget/welcome-widget.component';
 import { YesNoPipe } from './pipes/yes-no.pipe';
 import { FileSizePipe } from './pipes/file-size.pipe';
-<<<<<<< HEAD
+import { DocumentTitlePipe } from './pipes/document-title.pipe';
 import { SelectDialogComponent } from './components/common/select-dialog/select-dialog.component';
-=======
-import { DocumentTitlePipe } from './pipes/document-title.pipe';
->>>>>>> 0b7ffa31
 
 @NgModule({
   declarations: [
@@ -94,11 +91,8 @@
     WelcomeWidgetComponent,
     YesNoPipe,
     FileSizePipe,
-<<<<<<< HEAD
+    DocumentTitlePipe,
     SelectDialogComponent
-=======
-    DocumentTitlePipe
->>>>>>> 0b7ffa31
   ],
   imports: [
     BrowserModule,
