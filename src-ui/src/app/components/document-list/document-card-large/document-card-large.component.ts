--- conflicted
+++ resolved
@@ -10,10 +10,6 @@
 import { DocumentService } from 'src/app/services/rest/document.service'
 import { SettingsService } from 'src/app/services/settings.service'
 import { NgbPopover } from '@ng-bootstrap/ng-bootstrap'
-<<<<<<< HEAD
-import { OpenDocumentsService } from 'src/app/services/open-documents.service'
-=======
->>>>>>> 5e15ede8
 import { SETTINGS_KEYS } from 'src/app/data/paperless-uisettings'
 import { ComponentWithPermissions } from '../../with-permissions/with-permissions.component'
 
@@ -31,16 +27,10 @@
 {
   constructor(
     private documentService: DocumentService,
-<<<<<<< HEAD
-    private settingsService: SettingsService,
-    public openDocumentsService: OpenDocumentsService
+    private settingsService: SettingsService
   ) {
     super()
   }
-=======
-    private settingsService: SettingsService
-  ) {}
->>>>>>> 5e15ede8
 
   @Input()
   selected = false
