--- conflicted
+++ resolved
@@ -69,8 +69,7 @@
     </div>
   </div>
   <div class="col-auto ms-auto mb-2 mb-xl-0 d-flex">
-<<<<<<< HEAD
-    <div class="btn-toolbar me-2">
+    <div class="btn-group btn-group-sm me-2">
 
       <button type="button" class="btn btn-sm btn-outline-primary me-2" (click)="setPermissions()" [disabled]="!userOwnsAll">
         <svg width="1em" height="1em" viewBox="0 0 16 16" fill="currentColor">
@@ -78,9 +77,6 @@
         </svg>&nbsp;<ng-container i18n>Permissions</ng-container>
       </button>
 
-=======
-    <div class="btn-group btn-group-sm me-2">
->>>>>>> 48ef8eca
       <div ngbDropdown class="me-2 d-flex">
         <button class="btn btn-sm btn-outline-primary" id="dropdownSelect" ngbDropdownToggle>
           <svg class="toolbaricon" fill="currentColor">
@@ -89,7 +85,7 @@
           <div class="d-none d-sm-inline">&nbsp;<ng-container i18n>Actions</ng-container></div>
         </button>
         <div ngbDropdownMenu aria-labelledby="dropdownSelect" class="shadow">
-          <button ngbDropdownItem (click)="redoOcrSelected()" i18n>Redo OCR</button>
+          <button ngbDropdownItem (click)="redoOcrSelected()" [disabled]="!userCanEditAll" i18n>Redo OCR</button>
         </div>
       </div>
     </div>
@@ -129,30 +125,17 @@
                 Use formatted filename
               </label>
             </div>
-<<<<<<< HEAD
-          </button>
-          <button ngbDropdownItem (click)="redoOcrSelected()" [disabled]="!userCanEditAll" i18n>Redo OCR</button>
-=======
           </form>
->>>>>>> 48ef8eca
         </div>
       </div>
     </div>
 
-<<<<<<< HEAD
-    <button type="button" class="btn btn-sm btn-outline-danger" (click)="applyDelete()" *ifPermissions="{ action: PermissionAction.Delete, type: PermissionType.Document }" [disabled]="!userOwnsAll">
-      <svg width="1em" height="1em" viewBox="0 0 16 16" fill="currentColor">
-        <use xlink:href="assets/bootstrap-icons.svg#trash" />
-      </svg>&nbsp;<ng-container i18n>Delete</ng-container>
-    </button>
-=======
     <div class="btn-group btn-group-sm me-2">
-      <button type="button" class="btn btn-sm btn-outline-danger" (click)="applyDelete()">
+      <button type="button" class="btn btn-sm btn-outline-danger" (click)="applyDelete()" *ifPermissions="{ action: PermissionAction.Delete, type: PermissionType.Document }" [disabled]="!userOwnsAll">
         <svg width="1em" height="1em" viewBox="0 0 16 16" fill="currentColor">
           <use xlink:href="assets/bootstrap-icons.svg#trash" />
         </svg>&nbsp;<ng-container i18n>Delete</ng-container>
       </button>
     </div>
->>>>>>> 48ef8eca
   </div>
 </div>