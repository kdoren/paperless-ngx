--- conflicted
+++ resolved
@@ -1,11 +1,7 @@
 {
     "_meta": {
         "hash": {
-<<<<<<< HEAD
-            "sha256": "a13540e996f7e6988c49809d728e854118886dd9e99f2e67c7bb077eb4baf794"
-=======
-            "sha256": "b1011b40814341fe1bf40ad893db947608e5c273cf77faae429cb1a56e4bb73c"
->>>>>>> f8ce6285
+            "sha256": "5558c489e948de1779e547beae0dd36a2e551aa6be8505c26b651fd87eac2834"
         },
         "pipfile-spec": 6,
         "requires": {},
@@ -1111,8 +1107,6 @@
             ],
             "markers": "python_version >= '3'",
             "version": "==2.6.0"
-<<<<<<< HEAD
-=======
         },
         "prometheus-client": {
             "hashes": [
@@ -1121,7 +1115,6 @@
             ],
             "markers": "python_version >= '3.6'",
             "version": "==0.15.0"
->>>>>>> f8ce6285
         },
         "prompt-toolkit": {
             "hashes": [
@@ -2076,11 +2069,11 @@
         },
         "zipp": {
             "hashes": [
-                "sha256:3a7af91c3db40ec72dd9d154ae18e008c69efe8ca88dde4f9a731bb82fe2f9eb",
-                "sha256:972cfa31bc2fedd3fa838a51e9bc7e64b7fb725a8c00e7431554311f180e9980"
+                "sha256:4fcb6f278987a6605757302a6e40e896257570d11c51628968ccb2a47e80c6c1",
+                "sha256:7a7262fd930bd3e36c50b9a64897aec3fafff3dfdeec9623ae22b40e93f99bb8"
             ],
             "markers": "python_version < '3.9'",
-            "version": "==3.9.0"
+            "version": "==3.10.0"
         },
         "zope.interface": {
             "hashes": [
@@ -2578,11 +2571,11 @@
         },
         "pytest-env": {
             "hashes": [
-                "sha256:89b6a7a00174ee289029358364b37b688e964d2cb05a8b9e4514d4ab52b134bb",
-                "sha256:a11102037f91ab765390e6da684a99797ede08971f355eed53c7d1365d852467"
-            ],
-            "index": "pypi",
-            "version": "==0.7.0"
+                "sha256:8c0605ae09a5b7e41c20ebcc44f2c906eea9654095b4b0c342b3814bcc3a8492",
+                "sha256:d7b2f5273ec6d1e221757998bc2f50d2474ed7d0b9331b92556011fadc4e9abf"
+            ],
+            "index": "pypi",
+            "version": "==0.8.1"
         },
         "pytest-forked": {
             "hashes": [
@@ -2809,7 +2802,7 @@
                 "sha256:d3a2f5999215a3a06a4fc218026cd84c61b8b2b40ac5296a6db1f1451ef04c1e",
                 "sha256:e5f923aa6a47e133d1cf87d60700889d7eae68988704e20c75fb2d65677a8e4b"
             ],
-            "markers": "python_version > '2.7'",
+            "markers": "python_version >= '3.7'",
             "version": "==6.2"
         },
         "tox": {
@@ -2846,11 +2839,11 @@
         },
         "zipp": {
             "hashes": [
-                "sha256:3a7af91c3db40ec72dd9d154ae18e008c69efe8ca88dde4f9a731bb82fe2f9eb",
-                "sha256:972cfa31bc2fedd3fa838a51e9bc7e64b7fb725a8c00e7431554311f180e9980"
+                "sha256:4fcb6f278987a6605757302a6e40e896257570d11c51628968ccb2a47e80c6c1",
+                "sha256:7a7262fd930bd3e36c50b9a64897aec3fafff3dfdeec9623ae22b40e93f99bb8"
             ],
             "markers": "python_version < '3.9'",
-            "version": "==3.9.0"
+            "version": "==3.10.0"
         }
     }
 }