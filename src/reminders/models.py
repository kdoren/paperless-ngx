from django.db import models


class Reminder(models.Model):

<<<<<<< HEAD
    document = models.ForeignKey("documents.Document", on_delete=models.CASCADE)
=======
    document = models.ForeignKey(
        "documents.Document", on_delete=models.PROTECT
        )
>>>>>>> ee20af71
    date = models.DateTimeField()
    note = models.TextField(blank=True)<|MERGE_RESOLUTION|>--- conflicted
+++ resolved
@@ -3,12 +3,8 @@
 
 class Reminder(models.Model):
 
-<<<<<<< HEAD
-    document = models.ForeignKey("documents.Document", on_delete=models.CASCADE)
-=======
     document = models.ForeignKey(
         "documents.Document", on_delete=models.PROTECT
         )
->>>>>>> ee20af71
     date = models.DateTimeField()
     note = models.TextField(blank=True)