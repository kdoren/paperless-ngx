--- conflicted
+++ resolved
@@ -124,11 +124,8 @@
         "last_correspondence"
     )
     list_editable = ("automatic_classification",)
-<<<<<<< HEAD
-=======
 
     readonly_fields = ("slug",)
->>>>>>> bcd92200
 
     def get_queryset(self, request):
         qs = super(CorrespondentAdmin, self).get_queryset(request)
